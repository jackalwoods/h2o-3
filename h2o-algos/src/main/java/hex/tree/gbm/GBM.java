--- conflicted
+++ resolved
@@ -46,57 +46,30 @@
    *
    *  Validate the learning rate and loss family. */
   @Override public void init(boolean expensive) {
-<<<<<<< HEAD
-    if( _parms._loss == GBMModel.GBMParameters.Family.AUTO ) { // Guess the loss by examining the response column
-      if (null != _response && _response.isInt()) {
-        long[] domain = new Vec.CollectDomain().doAll(_response).domain();
-      }
-      super.init(expensive);
-    }
-    else if(_parms._loss == GBMModel.GBMParameters.Family.bernoulli || _parms._loss == GBMModel.GBMParameters.Family.multinomial) {
-      super.init(true);
-      if(_parms._loss == GBMModel.GBMParameters.Family.bernoulli) {
-        if (_nclass != 2) {
-          error("_loss", "Bernoulli requires the response to be a 2-class categorical");
-        }
-=======
     super.init(expensive);
 
     switch( _parms._loss ) {
-    case AUTO:               // Guess the loss by examining the response column
+    case AUTO:
       _parms._convert_to_enum = couldBeBool(_response);
-      break; 
     case bernoulli:
-      if( _parms._convert_to_enum && _nclass != 2 && !couldBeBool(_response))
-        error("_loss", "Bernoulli requires the response to be a 2-class categorical");
+      if( _parms._convert_to_enum && _nclass != 2 && !couldBeBool(_response) )
+        error("_loss", "Binomial requires the response to be a 2-class categorical");
       else if( _response != null ) {
->>>>>>> 0082de06
         // Bernoulli: initial prediction is log( mean(y)/(1-mean(y)) )
         double mean = _response.mean();
         _initialPrediction = Math.log(mean / (1.0f - mean));
       }
-<<<<<<< HEAD
-    }
-    else if(_parms._loss == GBMModel.GBMParameters.Family.gaussian){
-      super.init(expensive);
-      if( _nclass != 1 ) {
-        error("_loss","Gaussian requires the response to be numeric");
-      }
-    }
-    else {
-=======
       _parms._convert_to_enum = true;
       break;
-    case multinomial:  
-      _parms._convert_to_enum = true;   
-      break;
-    case gaussian:     
-      if( _nclass != 1 ) error("_loss","Gaussian requires the response to be numeric");
-      _parms._convert_to_enum = false;  
-      break;
-    default:
->>>>>>> 0082de06
-      error("_loss","Loss must be specified");
+      case multinomial:
+        _parms._convert_to_enum = true;
+        break;
+      case gaussian:
+        if( _nclass != 1 ) error("_loss", "Gaussian requires the response to be numeric");
+        _parms._convert_to_enum = false;
+        break;
+      default:
+        error("_loss","Loss must be specified");
     }
     
     if( !(0. < _parms._learn_rate && _parms._learn_rate <= 1.0) )
