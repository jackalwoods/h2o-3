package water.rapids;

import org.apache.commons.io.FileUtils;
import org.apache.commons.lang.StringUtils;
import water.MRTask;
import water.MemoryManager;
import water.fvec.*;
import water.parser.BufferedString;
import water.util.VecUtils;

import java.io.File;
import java.io.IOException;
import java.util.*;

public class ASTStrOp { /*empty*/}

class ASTStrSplit extends ASTPrim {
  @Override
  public String[] args() { return new String[]{"ary", "split"}; }
  @Override int nargs() { return 1+2; } // (strsplit x split)
  @Override
  public String str() { return "strsplit"; }
  @Override
  public Val apply(Env env, Env.StackHelp stk, AST asts[]) {
    Frame fr = stk.track(asts[1].exec(env)).getFrame();
    String splitRegEx = asts[2].exec(env).getStr();

    // Type check
    for (Vec v : fr.vecs())
      if (!(v.isCategorical() || v.isString()))
        throw new IllegalArgumentException("strsplit() requires a string or categorical column. "
            + "Received " + fr.anyVec().get_type_str()
            + ". Please convert column to a string or categorical first.");

    // Transform each vec
    ArrayList<Vec> vs = new ArrayList<>(fr.numCols());
    for (Vec v : fr.vecs()) {
      Vec[] splits;
      if (v.isCategorical()) {
        splits = strSplitCategoricalCol(v, splitRegEx);
        for (Vec split : splits) vs.add(split);
      } else {
        splits = strSplitStringCol(v, splitRegEx);
        for (Vec split : splits) vs.add(split);
      }
    }

    return new ValFrame(new Frame(vs.toArray(new Vec[vs.size()])));
  }

  private Vec[] strSplitCategoricalCol(Vec vec, String splitRegEx) {
    final String[]   old_domains = vec.domain();
    final String[][] new_domains = newDomains(old_domains, splitRegEx);

    final String regex = splitRegEx;
    return new MRTask() {
      @Override public void map(Chunk[] cs, NewChunk[] ncs) {
        Chunk c = cs[0];
        for (int i = 0; i < c._len; ++i) {
          int cnt = 0;
          if( !c.isNA(i) ) {
            int idx = (int) c.at8(i);
            String s = old_domains[idx];
            String[] ss = s.split(regex);
            for (String s1 : ss) {
              int n_idx = Arrays.asList(new_domains[cnt]).indexOf(s1);
              if (n_idx == -1) ncs[cnt++].addNA();
              else ncs[cnt++].addNum(n_idx);
            }
          }
          if (cnt < ncs.length)
            for (; cnt < ncs.length; ++cnt) ncs[cnt].addNA();
        }
      }
    }.doAll(new_domains.length, Vec.T_CAT, new Frame(vec)).outputFrame(null,null,new_domains).vecs();
  }

  // each domain level may split in its own uniq way.
  // hold onto a hashset of domain levels for each "new" column
  private String[][] newDomains(String[] domains, String regex) {
    ArrayList<HashSet<String>> strs = new ArrayList<>();

    // loop over each level in the domain
    HashSet<String> x;
    for (String domain : domains) {
      String[] news = domain.split(regex);
      for( int i = 0; i < news.length; ++i ) {

        // we have a "new" column, must add a new HashSet to the array
        // list and start tracking levels for this "i"
        if( strs.size() == i ) {
          x = new HashSet<>();
          x.add(news[i]);
          strs.add(x);
        } else {
          // ok not a new column
          // whip out the current set of levels and add the new one
          strs.get(i).add(news[i]);
        }
      }
    }
    return listToArray(strs);
  }

  private String[][] listToArray(ArrayList<HashSet<String>> strs) {
    String[][] doms = new String[strs.size()][];
    int i=0;
    for (HashSet<String> h: strs)
      doms[i++] = h.toArray(new String[h.size()]);
    return doms;
  }

  private Vec[] strSplitStringCol(Vec vec, final String splitRegEx) {
    final int newColCnt = (new CountSplits(splitRegEx)).doAll(vec)._maxSplits;
    return new MRTask() {
      @Override public void map(Chunk[] cs, NewChunk[] ncs) {
        Chunk chk = cs[0];
        if (chk instanceof C0DChunk) // all NAs
          for (int row = 0; row < chk.len(); row++)
            for (int col = 0; col < ncs.length; col++)
              ncs[col].addNA();
        else {
          BufferedString tmpStr = new BufferedString();
          for (int row = 0; row < chk._len; ++row) {
            int col = 0;
            if (!chk.isNA(row)) {
              String[] ss = chk.atStr(tmpStr, row).toString().split(splitRegEx);
              for (String s : ss) // distribute strings among new cols
                ncs[col++].addStr(s);
            }
            if (col < ncs.length) // fill remaining cols w/ NA
              for (; col < ncs.length; col++) ncs[col].addNA();
          }
        }
      }
    }.doAll(newColCnt, Vec.T_STR, new Frame(vec)).outputFrame().vecs();
  }
  /**
   * Run through column to figure out the maximum split that
   * any string in the column will need.
   */
  private static class CountSplits extends MRTask<CountSplits> {
    // IN
    private final String _regex;
    // OUT
    int _maxSplits = 0;

    CountSplits(String regex) { _regex = regex; }
    @Override public void map(Chunk chk) {
      BufferedString tmpStr = new BufferedString();
      for( int row = 0; row < chk._len; row++ ) {
        if (!chk.isNA(row)) {
          int split = chk.atStr(tmpStr, row).toString().split(_regex).length;
          if (split > _maxSplits) _maxSplits = split;
        }
      }
    }
    @Override public void reduce(CountSplits that) {
      if (this._maxSplits < that._maxSplits) this._maxSplits = that._maxSplits;
    }
  }
}

/**
 * Accepts a frame with a single string column, and a substring to look for in the target.
 * Returns a new integer column containing the countMatches result for each string in the
 * target column.
 *
 * countMatches - Counts how many times the substring appears in the larger string.
 * If either the target string or substring are empty (""), 0 is returned.
 */
class ASTCountMatches extends ASTPrim {
  @Override public String[] args() { return new String[]{"ary", "pattern"}; }
  @Override int nargs() { return 1+2; } // (countmatches x pattern)
  @Override public String str() { return "countmatches"; }
  @Override
  public ValFrame apply(Env env, Env.StackHelp stk, AST asts[]) {
    Frame fr = stk.track(asts[1].exec(env)).getFrame();
    final String[] pattern = asts[2] instanceof ASTStrList 
      ? ((ASTStrList)asts[2])._strs 
      : new String[]{asts[2].exec(env).getStr()};

    // Type check
    for (Vec v : fr.vecs())
      if (!(v.isCategorical() || v.isString()))
        throw new IllegalArgumentException("countmatches() requires a string or categorical column. "
            +"Received "+fr.anyVec().get_type_str()
            +". Please convert column to a string or categorical first.");

    // Transform each vec
    Vec nvs[] = new Vec[fr.numCols()];
    int i = 0;
    for(Vec v: fr.vecs()) {
      if (v.isCategorical())
        nvs[i] = countMatchesCategoricalCol(v, pattern);
      else
        nvs[i] = countMatchesStringCol(v, pattern);
      i++;
    }

    return new ValFrame(new Frame(nvs));
  }

  private Vec countMatchesCategoricalCol(Vec vec, String[] pattern){
    final int[] matchCounts = countDomainMatches(vec.domain(), pattern);
    return new MRTask() {
      @Override public void map(Chunk[] cs, NewChunk[] ncs) {
        Chunk c = cs[0];
        for (int i = 0; i < c._len; ++i) {
          if( !c.isNA(i) ) {
            int idx = (int) c.at8(i);
            ncs[0].addNum(matchCounts[idx]);
          } else ncs[0].addNA();
        }
      }
    }.doAll(1, Vec.T_NUM, new Frame(vec)).outputFrame().anyVec();
  }

  int[] countDomainMatches(String[] domain, String[] pattern) {
    int[] res = new int[domain.length];
    for (int i=0; i < domain.length; i++)
      for (String aPattern : pattern)
        res[i] += StringUtils.countMatches(domain[i], aPattern);
    return res;
  }

  private Vec countMatchesStringCol(Vec vec, String[] pat){
    final String[] pattern = pat;
    return new MRTask() {
      @Override public void map(Chunk chk, NewChunk newChk) {
        if ( chk instanceof C0DChunk ) // all NAs
          for( int i = 0; i < chk.len(); i++)
            newChk.addNA();
        else {
          BufferedString tmpStr = new BufferedString();
          for( int i = 0; i < chk._len; ++i ) {
            if( chk.isNA(i) ) newChk.addNA();
            else {
              int cnt = 0;
              for (String aPattern : pattern)
                cnt += StringUtils.countMatches(chk.atStr(tmpStr, i).toString(), aPattern);
              newChk.addNum(cnt, 0);
            }
          }
        }
      }
    }.doAll(Vec.T_NUM, new Frame(vec)).outputFrame().anyVec();
  }
}

/**
 * Accepts a frame with a single string column.
 * Returns a new string column containing the results of the toLower method on each string in the
 * target column.
 *
 * toLower - Converts all of the characters in this String to lower case.
 */
class ASTToLower extends ASTPrim {
  @Override public String[] args() { return new String[]{"ary"}; }
  @Override int nargs() { return 1+1; } //(tolower x)
  @Override public String str() { return "tolower"; }
  @Override
  public Val apply(Env env, Env.StackHelp stk, AST asts[]) {
    Frame fr = stk.track(asts[1].exec(env)).getFrame();
    // Type check
    for (Vec v : fr.vecs())
      if (!(v.isCategorical() || v.isString()))
        throw new IllegalArgumentException("tolower() requires a string or categorical column. "
            +"Received "+fr.anyVec().get_type_str()
            +". Please convert column to a string or categorical first.");

    // Transform each vec
    Vec nvs[] = new Vec[fr.numCols()];
    int i = 0;
    for(Vec v: fr.vecs()) {
      if (v.isCategorical())
        nvs[i] = toLowerCategoricalCol(v);
      else
        nvs[i] = toLowerStringCol(v);
      i++;
    }

    return new ValFrame(new Frame(nvs));
  }

  private Vec toLowerCategoricalCol(Vec vec) {
    String[] dom = vec.domain().clone();
    for (int i = 0; i < dom.length; ++i)
      dom[i] = dom[i].toLowerCase(Locale.ENGLISH);

    return vec.makeCopy(dom);
  }

  private Vec toLowerStringCol(Vec vec) {
    return new MRTask() {
      @Override public void map(Chunk chk, NewChunk newChk){
        if ( chk instanceof C0DChunk ) // all NAs
          for (int i = 0; i < chk.len(); i++)
            newChk.addNA();
        else if (((CStrChunk)chk)._isAllASCII) { // fast-path operations
          ((CStrChunk) chk).asciiToLower(newChk);
        } else { //UTF requires Java string methods for accuracy
          BufferedString tmpStr = new BufferedString();
          for(int i =0; i < chk._len; i++) {
            if (chk.isNA(i))
              newChk.addNA();
            else // Locale.ENGLISH to give the correct results for local insensitive strings
              newChk.addStr(chk.atStr(tmpStr, i).toString().toLowerCase(Locale.ENGLISH));
          }
        }
      }
    }.doAll(new byte[]{Vec.T_STR}, vec).outputFrame().anyVec();
  }
}

/**
 * Accepts a frame with a single string column.
 * Returns a new string column containing the results of the toUpper method on each string in the
 * target column.
 *
 * toUpper - Converts all of the characters in this String to upper case.
 */
class ASTToUpper extends ASTPrim {
  @Override public String[] args() { return new String[]{"ary"}; }
  @Override int nargs() { return 1+1; } //(toupper x)
  @Override public String str() { return "toupper"; }
  @Override
  public Val apply(Env env, Env.StackHelp stk, AST asts[]) {
    Frame fr = stk.track(asts[1].exec(env)).getFrame();
    // Type check
    for (Vec v : fr.vecs())
      if (!(v.isCategorical() || v.isString()))
        throw new IllegalArgumentException("toupper() requires a string or categorical column. "
            +"Received "+fr.anyVec().get_type_str()
            +". Please convert column to a string or categorical first.");

    // Transform each vec
    Vec nvs[] = new Vec[fr.numCols()];
    int i = 0;
    for(Vec v: fr.vecs()) {
      if (v.isCategorical())
        nvs[i] = toUpperCategoricalCol(v);
      else
        nvs[i] = toUpperStringCol(v);
      i++;
    }

    return new ValFrame(new Frame(nvs));
  }

  private Vec toUpperCategoricalCol(Vec vec) {
    String[] dom = vec.domain().clone();
    for (int i = 0; i < dom.length; ++i)
      dom[i] = dom[i].toUpperCase(Locale.ENGLISH);

    return vec.makeCopy(dom);
  }

  private Vec toUpperStringCol(Vec vec) {
    return new MRTask() {
      @Override public void map(Chunk chk, NewChunk newChk){
        if ( chk instanceof C0DChunk ) // all NAs
          for (int i = 0; i < chk.len(); i++)
            newChk.addNA();
        else if (((CStrChunk)chk)._isAllASCII) { // fast-path operations
          ((CStrChunk) chk).asciiToUpper(newChk);
        } else { //UTF requires Java string methods for accuracy
          BufferedString tmpStr = new BufferedString();
          for(int i =0; i < chk._len; i++) {
            if (chk.isNA(i))
              newChk.addNA();
            else // Locale.ENGLISH to give the correct results for local insensitive strings
              newChk.addStr(chk.atStr(tmpStr, i).toString().toUpperCase(Locale.ENGLISH));
          }
        }
      }
    }.doAll(new byte[]{Vec.T_STR}, vec).outputFrame().anyVec();
  }
}

/**
 * Accepts a frame with a single string column, a regex pattern string, a replacement substring,
 * and a boolean to indicate whether to ignore the case of the target string.
 * Returns a new string column containing the results of the replaceFirst method on each string
 * in the target column.
 *
 * replaceAll - Replaces the first substring of this string that matches the given regular
 * expression with the given replacement.
 */
class ASTReplaceFirst extends ASTPrim {
  @Override public String[] args() { return new String[]{"ary", "pattern", "replacement", "ignore_case"}; }
  @Override int nargs() { return 1+4; } // (sub x pattern replacement ignore.case)
  @Override public String str() { return "replacefirst"; }
  @Override
  public Val apply(Env env, Env.StackHelp stk, AST asts[]) {
    final String pattern     = asts[2].exec(env).getStr();
    final String replacement = asts[3].exec(env).getStr();
    Frame fr = stk.track(asts[1].exec(env)).getFrame();
    final boolean ignoreCase = asts[4].exec(env).getNum()==1;

    // Type check
    for (Vec v : fr.vecs())
      if (!(v.isCategorical() || v.isString()))
        throw new IllegalArgumentException("replacefirst() requires a string or categorical column. "
            +"Received "+fr.anyVec().get_type_str()
            +". Please convert column to a string or categorical first.");

    // Transform each vec
    Vec nvs[] = new Vec[fr.numCols()];
    int i = 0;
    for(Vec v: fr.vecs()) {
      if (v.isCategorical())
        nvs[i] = replaceFirstCategoricalCol(v, pattern, replacement, ignoreCase);
      else
        nvs[i] = replaceFirstStringCol(v, pattern, replacement, ignoreCase);
      i++;
    }

    return new ValFrame(new Frame(nvs));
  }

  private Vec replaceFirstCategoricalCol(Vec vec, String pattern, String replacement, boolean ignoreCase) {
    String[] doms = vec.domain().clone();
    for (int i = 0; i < doms.length; ++i)
      doms[i] = ignoreCase
          ? doms[i].toLowerCase(Locale.ENGLISH).replaceFirst(pattern, replacement)
          : doms[i].replaceFirst(pattern, replacement);

    return vec.makeCopy(doms);
  }

  private Vec replaceFirstStringCol(Vec vec, String pat, String rep, boolean ic) {
    final String pattern = pat;
    final String replacement = rep;
    final boolean ignoreCase = ic;
    return new MRTask() {
      @Override public void map(Chunk chk, NewChunk newChk){
        if ( chk instanceof C0DChunk ) // all NAs
          for (int i = 0; i < chk.len(); i++)
            newChk.addNA();
        else {
//        if (((CStrChunk)chk)._isAllASCII) { // fast-path operations
//          ((CStrChunk) chk).asciiReplaceFirst(newChk);
//        } else { //UTF requires Java string methods for accuracy
          BufferedString tmpStr = new BufferedString();
          for (int i = 0; i < chk._len; i++) {
            if (chk.isNA(i))
              newChk.addNA();
            else {
              if (ignoreCase)
                newChk.addStr(chk.atStr(tmpStr, i).toString().toLowerCase(Locale.ENGLISH).replaceFirst(pattern, replacement));
              else
                newChk.addStr(chk.atStr(tmpStr, i).toString().replaceFirst(pattern, replacement));
            }
          }
        }
      }
    }.doAll(new byte[]{Vec.T_STR}, vec).outputFrame().anyVec();
  }
}

/**
 * Accepts a frame with a single string column, a regex pattern string, a replacement substring,
 * and a boolean to indicate whether to ignore the case of the target string.
 * Returns a new string column containing the results of the replaceAll method on each string
 * in the target column.
 *
 * replaceAll - Replaces each substring of this string that matches the given regular expression
 * with the given replacement.
 */
class ASTReplaceAll extends ASTPrim {
  @Override
  public String[] args() { return new String[]{"ary", "pattern", "replacement", "ignore_case"}; }
  @Override int nargs() { return 1+4; } // (sub x pattern replacement ignore.case)
  @Override public String str() { return "replaceall"; }
  @Override
  public Val apply(Env env, Env.StackHelp stk, AST asts[]) {
    final String pattern     = asts[2].exec(env).getStr();
    final String replacement = asts[3].exec(env).getStr();
    Frame fr = stk.track(asts[1].exec(env)).getFrame();
    final boolean ignoreCase = asts[4].exec(env).getNum()==1;

    // Type check
    for (Vec v : fr.vecs())
      if (!(v.isCategorical() || v.isString()))
        throw new IllegalArgumentException("replaceall() requires a string or categorical column. "
            +"Received "+fr.anyVec().get_type_str()
            +". Please convert column to a string or categorical first.");

    // Transform each vec
    Vec nvs[] = new Vec[fr.numCols()];
    int i = 0;
    for(Vec v: fr.vecs()) {
      if (v.isCategorical())
        nvs[i] = replaceAllCategoricalCol(v, pattern, replacement, ignoreCase);
      else
        nvs[i] = replaceAllStringCol(v, pattern, replacement, ignoreCase);
      i++;
    }

    return new ValFrame(new Frame(nvs));
  }

  private Vec replaceAllCategoricalCol(Vec vec, String pattern, String replacement, boolean ignoreCase) {
    String[] doms = vec.domain().clone();
    for (int i = 0; i < doms.length; ++i)
      doms[i] = ignoreCase
          ? doms[i].toLowerCase(Locale.ENGLISH).replaceAll(pattern, replacement)
          : doms[i].replaceAll(pattern, replacement);

    return vec.makeCopy(doms);
  }

  private Vec replaceAllStringCol(Vec vec, String pat, String rep, boolean ic) {
    final String pattern = pat;
    final String replacement = rep;
    final boolean ignoreCase = ic;
    return new MRTask() {
      @Override public void map(Chunk chk, NewChunk newChk){
        if ( chk instanceof C0DChunk ) // all NAs
          for (int i = 0; i < chk.len(); i++)
            newChk.addNA();
        else {
//        if (((CStrChunk)chk)._isAllASCII) { // fast-path operations
//          ((CStrChunk) chk).asciiReplaceAll(newChk);
//        } else { //UTF requires Java string methods for accuracy
          BufferedString tmpStr = new BufferedString();
          for (int i = 0; i < chk._len; i++) {
            if (chk.isNA(i))
              newChk.addNA();
            else {
              if (ignoreCase)
                newChk.addStr(chk.atStr(tmpStr, i).toString().toLowerCase(Locale.ENGLISH).replaceAll(pattern, replacement));
              else
                newChk.addStr(chk.atStr(tmpStr, i).toString().replaceAll(pattern, replacement));
            }
          }
        }
      }
    }.doAll(new byte[]{Vec.T_STR}, vec).outputFrame().anyVec();
  }
}

/**
 * Accepts a frame with a single string column.
 * Returns a new string column containing the trimmed versions of the strings in the target column.
 * Trimming removes all characters of value 0x20 or lower at the beginning and end of the
 * target string. Thus this only trims one of the 17 characters UTF considers as a space.
 */
class ASTTrim extends ASTPrim {
  @Override public String[] args() { return new String[]{"ary"}; }
  @Override int nargs() { return 1+1; } // (trim x)
  @Override public String str() { return "trim"; }
  @Override
  public Val apply(Env env, Env.StackHelp stk, AST asts[]) {
    Frame fr = stk.track(asts[1].exec(env)).getFrame();
    // Type check
    for (Vec v : fr.vecs())
      if (!(v.isCategorical() || v.isString()))
        throw new IllegalArgumentException("trim() requires a string or categorical column. "
            +"Received "+fr.anyVec().get_type_str()
            +". Please convert column to a string or categorical first.");

    // Transform each vec
    Vec nvs[] = new Vec[fr.numCols()];
    int i = 0;
    for(Vec v: fr.vecs()) {
      if (v.isCategorical())
        nvs[i] = trimCategoricalCol(v);
      else
        nvs[i] = trimStringCol(v);
      i++;
    }

    return new ValFrame(new Frame(nvs));
  }

  private Vec trimCategoricalCol(Vec vec) {
    String[] doms = vec.domain().clone();
    
    HashMap<String, ArrayList<Integer>> trimmedToOldDomainIndices = new HashMap<>();
    String trimmed;
    for (int i = 0; i < doms.length; ++i) {
      trimmed = doms[i].trim();
      doms[i] = trimmed;
      
      if(!trimmedToOldDomainIndices.containsKey(trimmed)) {
        ArrayList<Integer> val = new ArrayList<>();
        val.add(i);
        trimmedToOldDomainIndices.put(trimmed, val);
      } else {
        trimmedToOldDomainIndices.get(trimmed).add(i);
      }
    }
    //Check for duplicated domains
    if (trimmedToOldDomainIndices.size() < doms.length)
      return VecUtils.DomainDedupe.domainDeduper(vec, trimmedToOldDomainIndices);
    
    return vec.makeCopy(doms);
  }

  private Vec trimStringCol(Vec vec) {
    return new MRTask() {
      @Override public void map(Chunk chk, NewChunk newChk){
        if ( chk instanceof C0DChunk ) // all NAs
          for (int i = 0; i < chk.len(); i++)
            newChk.addNA();
        // Java String.trim() only operates on ASCII whitespace
        // so UTF-8 safe methods are not needed here.
        else ((CStrChunk)chk).asciiTrim(newChk);
      }
    }.doAll(new byte[]{Vec.T_STR}, vec).outputFrame().anyVec();
  }
}

/**
 * Accepts a frame with a single string column.
 * Returns a new integer column containing the character count for each string in the target column.
 */
class ASTStrLength extends ASTPrim {
  @Override public String[] args() { return new String[]{"ary"}; }
  @Override int nargs() { return 1+1; }
  @Override public String str() { return "strlen"; }
<<<<<<< HEAD
  @Override Val apply( Env env, Env.StackHelp stk, AST asts[] ) {
=======
  @Override
  public Val apply(Env env, Env.StackHelp stk, AST asts[]) {
>>>>>>> 0c72d79f
    Frame fr = stk.track(asts[1].exec(env)).getFrame();

    // Type check
    for (Vec v : fr.vecs())
      if (!(v.isCategorical() || v.isString()))
        throw new IllegalArgumentException("length() requires a string or categorical column. "
            +"Received "+fr.anyVec().get_type_str()
            +". Please convert column to a string or categorical first.");

    // Transform each vec
    Vec nvs[] = new Vec[fr.numCols()];
    int i = 0;
    for(Vec v: fr.vecs()) {
      if (v.isCategorical())
        nvs[i] = lengthCategoricalCol(v);
      else
        nvs[i] = lengthStringCol(v);
      i++;
    }

    return new ValFrame(new Frame(nvs));
  }

  private Vec lengthCategoricalCol(Vec vec) {
    //String[] doms = vec.domain();
    //int[] catLengths = new int[doms.length];
    //for (int i = 0; i < doms.length; ++i) catLengths[i] = doms[i].length();
    Vec res = new MRTask() {
        transient int[] catLengths;
        @Override public void setupLocal() {
          String[] doms = _fr.anyVec().domain();
          catLengths = new int[doms.length];
          for (int i = 0; i < doms.length; ++i) catLengths[i] = doms[i].length();
        }
        @Override public void map(Chunk chk, NewChunk newChk){
          // pre-allocate since the size is known
          newChk._ls = MemoryManager.malloc8(chk._len);
          newChk._xs = MemoryManager.malloc4(chk._len); // sadly, a waste
          for (int i =0; i < chk._len; i++)
            if(chk.isNA(i))
              newChk.addNA();
            else
              newChk.addNum(catLengths[(int)chk.atd(i)],0);
        }
      }.doAll(1, Vec.T_NUM, new Frame(vec)).outputFrame().anyVec();
    return res;
  }

  private Vec lengthStringCol(Vec vec) {
    return new MRTask() {
      @Override public void map(Chunk chk, NewChunk newChk){
        if( chk instanceof C0DChunk ) { // All NAs
          for( int i =0; i < chk._len; i++)
            newChk.addNA();
        } else if (((CStrChunk)chk)._isAllASCII) { // fast-path operations
          ((CStrChunk) chk).asciiLength(newChk);
        } else { //UTF requires Java string methods for accuracy
          BufferedString tmpStr = new BufferedString();
          for(int i =0; i < chk._len; i++){
            if (chk.isNA(i))  newChk.addNA();
            else              newChk.addNum(chk.atStr(tmpStr, i).toString().length(), 0);
          }
        }
      }
    }.doAll(new byte[]{Vec.T_NUM}, vec).outputFrame().anyVec();
  }
}

class ASTSubstring extends ASTPrim {
  @Override public String[] args() { return new String[]{"ary", "startIndex", "endIndex"}; }
  @Override int nargs() {return 1+3; } // (substring x startIndex endIndex)
  @Override public String str() { return "substring"; }
  @Override
  public ValFrame apply(Env env, Env.StackHelp stk, AST asts[]) {
    Frame fr = stk.track(asts[1].exec(env)).getFrame();
    int startIndex = (int) asts[2].exec(env).getNum();
    if (startIndex < 0) startIndex = 0;
    int endIndex = asts[3] instanceof ASTNumList ? Integer.MAX_VALUE : (int) asts[3].exec(env).getNum();
    // Type check
    for (Vec v : fr.vecs())
      if (!(v.isCategorical() || v.isString()))
        throw new IllegalArgumentException("substring() requires a string or categorical column. "
                +"Received "+fr.anyVec().get_type_str()
                +". Please convert column to a string or categorical first.");
    
    // Transform each vec
    Vec nvs[] = new Vec[fr.numCols()];
    int i = 0;
    for (Vec v: fr.vecs()) {
      if (v.isCategorical())
        nvs[i] = substringCategoricalCol(v, startIndex, endIndex);
      else
        nvs[i] = substringStringCol(v, startIndex, endIndex);
      i++;
    }
    
    return new ValFrame(new Frame(nvs));
  }

  private Vec substringCategoricalCol(Vec vec, int startIndex, int endIndex) {
    if (startIndex >= endIndex) {
      Vec v = Vec.makeZero(vec.length());
      v.setDomain(new String[]{""});
      return v;
    }
    String[] dom = vec.domain().clone();
    
    HashMap<String, ArrayList<Integer>> substringToOldDomainIndices = new HashMap<>();
    String substr;
    for (int i = 0; i < dom.length; i++) {
      substr = dom[i].substring(startIndex < dom[i].length() ? startIndex : dom[i].length(),
              endIndex < dom[i].length() ? endIndex : dom[i].length());
      dom[i] = substr;

      if (!substringToOldDomainIndices.containsKey(substr)) {
        ArrayList<Integer> val = new ArrayList<>();
        val.add(i);
        substringToOldDomainIndices.put(substr, val);
      } else {
        substringToOldDomainIndices.get(substr).add(i);
      }
    }
    //Check for duplicated domains
    if (substringToOldDomainIndices.size() < dom.length)
      return VecUtils.DomainDedupe.domainDeduper(vec, substringToOldDomainIndices);
    
    return vec.makeCopy(dom);
  }
  
  private Vec substringStringCol(Vec vec, final int startIndex, final int endIndex) {
    return new MRTask() {
      @Override
      public void map(Chunk chk, NewChunk newChk) {
        if (chk instanceof C0DChunk) // all NAs
          for (int i = 0; i < chk.len(); i++)
            newChk.addNA();
        else if (startIndex >= endIndex) {
          for (int i = 0; i < chk.len(); i++)
            newChk.addStr("");
        }
        else if (((CStrChunk) chk)._isAllASCII) { // fast-path operations
          ((CStrChunk) chk).asciiSubstring(newChk, startIndex, endIndex);
        } 
        else { //UTF requires Java string methods
          BufferedString tmpStr = new BufferedString();
          for (int i = 0; i < chk._len; i++) {
            if (chk.isNA(i))
              newChk.addNA();
            else {
              String str = chk.atStr(tmpStr, i).toString();
              newChk.addStr(str.substring(startIndex < str.length() ? startIndex : str.length(), 
                      endIndex < str.length() ? endIndex : str.length()));
            }
          }
        }
      }
    }.doAll(new byte[]{Vec.T_STR}, vec).outputFrame().anyVec();
  }
  
}

/**
 * Accepts a frame with a single string column.
 * Returns a new string column containing the lstripped versions of the strings in the target column.
 * Stripping removes all characters in the strings for the target columns that match the user provided set
 */
class ASTLStrip extends ASTPrim {
  @Override public String[] args() { return new String[]{"ary", "set"}; }
  @Override int nargs() { return 1+2; }
  @Override public String str() { return "lstrip"; }
  @Override
  public Val apply(Env env, Env.StackHelp stk, AST asts[]) {
    Frame fr = stk.track(asts[1].exec(env)).getFrame();
    String set = asts[2].exec(env).getStr();

    // Type check
    for (Vec v : fr.vecs())
      if (!(v.isCategorical() || v.isString()))
        throw new IllegalArgumentException("trim() requires a string or categorical column. "
                +"Received "+fr.anyVec().get_type_str()
                +". Please convert column to a string or categorical first.");

    // Transform each vec
    Vec nvs[] = new Vec[fr.numCols()];
    int i = 0;
    for(Vec v: fr.vecs()) {
      if (v.isCategorical())
        nvs[i] = lstripCategoricalCol(v, set);
      else
        nvs[i] = lstripStringCol(v, set);
      i++;
    }

    return new ValFrame(new Frame(nvs));
  }

  private Vec lstripCategoricalCol(Vec vec, String set) {
    String[] doms = vec.domain().clone();

    HashMap<String, ArrayList<Integer>> strippedToOldDomainIndices = new HashMap<>();
    String stripped;

    for (int i = 0; i < doms.length; i++) {
      stripped = StringUtils.stripStart(doms[i], set);
      doms[i] = stripped;

      if(!strippedToOldDomainIndices.containsKey(stripped)) {
        ArrayList<Integer> val = new ArrayList<>();
        val.add(i);
        strippedToOldDomainIndices.put(stripped, val);
      } else {
        strippedToOldDomainIndices.get(stripped).add(i);
      }
    }
    //Check for duplicated domains
    if (strippedToOldDomainIndices.size() < doms.length)
      return VecUtils.DomainDedupe.domainDeduper(vec, strippedToOldDomainIndices);

    return vec.makeCopy(doms);
  }

  private Vec lstripStringCol(Vec vec, String set) {
    final String charSet = set;
    return new MRTask() {
      @Override public void map(Chunk chk, NewChunk newChk){
        if ( chk instanceof C0DChunk ) // all NAs
          for (int i = 0; i < chk.len(); i++)
            newChk.addNA();
        else if (((CStrChunk)chk)._isAllASCII && StringUtils.isAsciiPrintable(charSet)) { // fast-path operations
          ((CStrChunk) chk).asciiLStrip(newChk, charSet);
        } else {
          BufferedString tmpStr = new BufferedString();
          for(int i = 0; i < chk.len(); i++) {
            if (chk.isNA(i))
              newChk.addNA();
            else
              newChk.addStr(StringUtils.stripStart(chk.atStr(tmpStr, i).toString(), charSet));
          }
        }
      }
    }.doAll(new byte[]{Vec.T_STR}, vec).outputFrame().anyVec();
  }
}

/**
 * Accepts a frame with a single string column.
 * Returns a new string column containing the rstripped versions of the strings in the target column.
 * Stripping removes all characters in the strings for the target columns that match the user provided set
 */
class ASTRStrip extends ASTPrim {
  @Override public String[] args() { return new String[]{"ary", "set"}; }
  @Override int nargs() { return 1+2; }
  @Override public String str() { return "rstrip"; }
  @Override
  public Val apply(Env env, Env.StackHelp stk, AST asts[]) {
    Frame fr = stk.track(asts[1].exec(env)).getFrame();
    String set = asts[2].exec(env).getStr();

    // Type check
    for (Vec v : fr.vecs())
      if (!(v.isCategorical() || v.isString()))
        throw new IllegalArgumentException("trim() requires a string or categorical column. "
                +"Received "+fr.anyVec().get_type_str()
                +". Please convert column to a string or categorical first.");

    // Transform each vec
    Vec nvs[] = new Vec[fr.numCols()];
    int i = 0;
    for(Vec v: fr.vecs()) {
      if (v.isCategorical())
        nvs[i] = rstripCategoricalCol(v, set);
      else
        nvs[i] = rstripStringCol(v, set);
      i++;
    }

    return new ValFrame(new Frame(nvs));
  }

  private Vec rstripCategoricalCol(Vec vec, String set) {
    String[] doms = vec.domain().clone();

    HashMap<String, ArrayList<Integer>> strippedToOldDomainIndices = new HashMap<>();
    String stripped;

    for (int i = 0; i < doms.length; i++) {
      stripped = StringUtils.stripEnd(doms[i], set);
      doms[i] = stripped;

      if(!strippedToOldDomainIndices.containsKey(stripped)) {
        ArrayList<Integer> val = new ArrayList<>();
        val.add(i);
        strippedToOldDomainIndices.put(stripped, val);
      } else {
        strippedToOldDomainIndices.get(stripped).add(i);
      }
    }
    //Check for duplicated domains
    if (strippedToOldDomainIndices.size() < doms.length)
      return VecUtils.DomainDedupe.domainDeduper(vec, strippedToOldDomainIndices);

    return vec.makeCopy(doms);
  }

  private Vec rstripStringCol(Vec vec, String set) {
    final String charSet = set;
    return new MRTask() {
      @Override public void map(Chunk chk, NewChunk newChk){
        if ( chk instanceof C0DChunk ) // all NAs
          for (int i = 0; i < chk.len(); i++)
            newChk.addNA();
        else if (((CStrChunk)chk)._isAllASCII && StringUtils.isAsciiPrintable(charSet)) { // fast-path operations
          ((CStrChunk) chk).asciiRStrip(newChk, charSet);
        } else {
          BufferedString tmpStr = new BufferedString();
          for(int i = 0; i < chk.len(); i++) {
            if (chk.isNA(i))
              newChk.addNA();
            else
              newChk.addStr(StringUtils.stripEnd(chk.atStr(tmpStr, i).toString(), charSet));
          }
        }
      }
    }.doAll(new byte[]{Vec.T_STR}, vec).outputFrame().anyVec();
  }
}

class ASTEntropy extends ASTPrim {
  @Override public String[] args() {return new String[] {"ary"}; }
  @Override int nargs() {return 1+1; } // (entropy x)
  @Override public String str() { return "entropy"; }
  @Override public ValFrame apply( Env env, Env.StackHelp stk, AST asts[] ) {
    Frame fr = stk.track(asts[1].exec(env)).getFrame();
    //Type check
    for (Vec v : fr.vecs())
      if (!(v.isCategorical() || v.isString()))
        throw new IllegalArgumentException("entropy() requires a string or categorical column. "
                +"Received "+fr.anyVec().get_type_str()
                +". Please convert column to a string or categorical first.");
    
    //Transform each vec
    Vec nvs[] = new Vec[fr.numCols()];
    int i = 0;
    for (Vec v: fr.vecs()) {
      if (v.isCategorical())
        nvs[i] = entropyCategoricalCol(v);
      else
        nvs[i] = entropyStringCol(v);
      i++;
    }
    
    return new ValFrame(new Frame(nvs));
  }
  
  private Vec entropyCategoricalCol(Vec vec) {
    Vec res = new MRTask() {
      transient double[] catEntropies;
      @Override public void setupLocal() {
        String[] doms = _fr.anyVec().domain();
        catEntropies = new double[doms.length];
        for (int i = 0; i < doms.length; i++) catEntropies[i] = calcEntropy(doms[i]);
      }
      @Override public void map(Chunk chk, NewChunk newChk) {
        //pre-allocate since the size is known
        newChk._ds = MemoryManager.malloc8d(chk._len);
        for (int i = 0; i < chk._len; i++)
          if (chk.isNA(i))
            newChk.addNA();
          else 
            newChk.addNum(catEntropies[(int) chk.atd(i)]);
      }
    }.doAll(1, Vec.T_NUM, new Frame(vec)).outputFrame().anyVec();
    return res;
  }
  
  private Vec entropyStringCol(Vec vec) {
    return new MRTask() {
      @Override
      public void map(Chunk chk, NewChunk newChk) {
        if (chk instanceof C0DChunk) //all NAs
          newChk.addNAs(chk.len());
        else if (((CStrChunk) chk)._isAllASCII) //fast-path operations
          ((CStrChunk) chk).asciiEntropy(newChk);
        else { //UTF requires Java string methods
          BufferedString tmpStr = new BufferedString();
          for (int i = 0; i < chk._len; i++) {
            if (chk.isNA(i))
              newChk.addNA();
            else {
              String str = chk.atStr(tmpStr, i).toString();
              newChk.addNum(calcEntropy(str));
            }
          }
        }
      }
    }.doAll(new byte[]{Vec.T_NUM}, vec).outputFrame().anyVec();
  }
  
  //Shannon's entropy
  private double calcEntropy(String str) {
    
    HashMap<Character, Integer> freq = new HashMap<>();
    for (int i = 0; i < str.length(); i++) {
      char c = str.charAt(i);
      Integer count = freq.get(c);
      if (count == null) freq.put(c, 1);
      else freq.put(c, count + 1);
    }
    double sume = 0;
    int N = str.length();
    double n;
    for (char c: freq.keySet()) {
      n = freq.get(c);
      sume += -n/ N * Math.log(n/N) / Math.log(2);
    }
    return sume;
  }
}

class ASTProSubstringsWords extends ASTPrim {
  @Override public String[] args() {return new String[]{"ary", "words"};}
  @Override int nargs() {return 1 + 2;} // (pro_substrings_words x words)
  @Override public String str() {return "pro_substrings_words";}
  @Override public ValFrame apply(Env env, Env.StackHelp stk, AST asts[]) {
    Frame fr = stk.track(asts[1].exec(env)).getFrame();
    String wordsPath = asts[2].exec(env).getStr();

    //Type check
    for (Vec v : fr.vecs())
      if (!(v.isCategorical() || v.isString()))
        throw new IllegalArgumentException("pro_substrings_words() requires a string or categorical column. "
                + "Received " + fr.anyVec().get_type_str()
                + ". Please convert column to a string or categorical first.");

    HashSet<String> words = null;
    try {
      words = new HashSet<>(FileUtils.readLines(new File(wordsPath)));
    } catch (IOException e) {
      e.printStackTrace();
    }
    //Transform each vec
    Vec nvs[] = new Vec[fr.numCols()];
    int i = 0;
    for (Vec v : fr.vecs()) {
      if (v.isCategorical())
        nvs[i] = proSubstringsWordsCategoricalCol(v, words);
      else
        nvs[i] = proSubstringsWordsStringCol(v, words);
      i++;
    }

    return new ValFrame(new Frame(nvs));
  }

  private Vec proSubstringsWordsCategoricalCol(Vec vec, final HashSet<String> words) {
    Vec res = new MRTask() {
      transient double[] catPros;

      @Override
      public void setupLocal() {
        String[] doms = _fr.anyVec().domain();
        catPros = new double[doms.length];
        for (int i = 0; i < doms.length; i++) catPros[i] = calcProSubstringsWords(doms[i], words);
      }

      @Override
      public void map(Chunk chk, NewChunk newChk) {
        //pre-allocate since the size is known
        newChk._ds = MemoryManager.malloc8d(chk._len);
        for (int i = 0; i < chk._len; i++)
          if (chk.isNA(i))
            newChk.addNA();
          else
            newChk.addNum(catPros[(int) chk.atd(i)]);
      }
    }.doAll(1, Vec.T_NUM, new Frame(vec)).outputFrame().anyVec();
    return res;
  }

  private Vec proSubstringsWordsStringCol(Vec vec, final HashSet<String> words) {
    return new MRTask() {
      @Override
      public void map(Chunk chk, NewChunk newChk) {
        if (chk instanceof C0DChunk) //all NAs
          newChk.addNAs(chk.len());
        else { //UTF requires Java string methods
          BufferedString tmpStr = new BufferedString();
          for (int i = 0; i < chk._len; i++) {
            if (chk.isNA(i))
              newChk.addNA();
            else {
              String str = chk.atStr(tmpStr, i).toString();
              newChk.addNum(calcProSubstringsWords(str, words));
            }
          }
        }
      }
    }.doAll(new byte[]{Vec.T_NUM}, vec).outputFrame().anyVec();
  }
  
  //calculate the proportion of all substrings >= 2 chars that are english words 
  private double calcProSubstringsWords(String str, HashSet<String> words) {
    int wordCount = 0;
    int N = str.length();
    if (N < 2) return 0;
    double totalSubstrings = N * (N - 1) / 2;
    for (int i = 0; i < N-1; i++) 
      for (int j = i+2; j < N+1; j++) {
        if (words.contains(str.substring(i, j))) 
          wordCount += 1;
      }
    return wordCount / totalSubstrings;  
  }
  
}<|MERGE_RESOLUTION|>--- conflicted
+++ resolved
@@ -621,12 +621,8 @@
   @Override public String[] args() { return new String[]{"ary"}; }
   @Override int nargs() { return 1+1; }
   @Override public String str() { return "strlen"; }
-<<<<<<< HEAD
-  @Override Val apply( Env env, Env.StackHelp stk, AST asts[] ) {
-=======
   @Override
   public Val apply(Env env, Env.StackHelp stk, AST asts[]) {
->>>>>>> 0c72d79f
     Frame fr = stk.track(asts[1].exec(env)).getFrame();
 
     // Type check
