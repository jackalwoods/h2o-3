--- conflicted
+++ resolved
@@ -8,7 +8,6 @@
 import water.fvec.NewChunk;
 import water.fvec.Vec;
 import water.util.ArrayUtils;
-import water.util.AtomicUtils;
 import water.util.IcedHashMap;
 import water.util.Log;
 
@@ -28,46 +27,31 @@
  *  
  */
 class ASTGroup extends ASTPrim {
-  enum NAHandling { ALL, RM }
-
-  // Size cutoff before switching between a hashed-join vs a sorting join.
-  // Hash tables beyond this count are assumed to be inefficient, and we're
-  // better served by sorting all the join columns and doing a global
-  // merge-join.
-  static final int MAX_HASH_SIZE = 1000000;
+  enum NAHandling { ALL, RM, IGNORE }
 
   // Functions handled by GroupBy
   enum FCN {
     nrow() { 
-      @Override void atomic_op ( double[][] dss, int agnum, int gnum, double d ) { }
-      @Override double postPass( double[][] dss, int agnum, int gnum, int naggcols, long n ) { return n; }
-      @Override int ncols(int maxx) { return 0; } 
+      @Override void op( double[] d0s, double d1 ) { d0s[0]++; }
+      @Override void atomic_op( double[] d0s, double[] d1s ) { d0s[0] += d1s[0]; }
+      @Override double postPass( double ds[], long n ) { return ds[0]; }
     },
     mean() { 
-      @Override void atomic_op ( double[][] dss, int agnum, int gnum, double d ) { aadd(dss[agnum],gnum,d); }
-      @Override double postPass( double[][] dss, int agnum, int gnum, int naggcols, long n ) { return dss[agnum][gnum]/n; }
+      @Override void op( double[] d0s, double d1 ) { d0s[0]+=d1; }
+      @Override void atomic_op( double[] d0s, double[] d1s ) { d0s[0] += d1s[0]; }
+      @Override double postPass( double ds[], long n ) { return ds[0]/n; }
     },
     sum() { 
-      @Override void atomic_op ( double[][] dss, int agnum, int gnum, double d ) { aadd(dss[agnum],gnum,d); }
+      @Override void op( double[] d0s, double d1 ) { d0s[0]+=d1; }
+      @Override void atomic_op( double[] d0s, double[] d1s ) { d0s[0] += d1s[0]; }
+      @Override double postPass( double ds[], long n ) { return ds[0]; }
     },
     sumSquares() {
-      @Override void atomic_op ( double[][] dss, int agnum, int gnum, double d ) { aadd(dss[agnum],gnum,d*d); }
+      @Override void op( double[] d0s, double d1 ) { d0s[0]+=d1*d1; }
+      @Override void atomic_op( double[] d0s, double[] d1s ) { d0s[0] += d1s[0]; }
+      @Override double postPass( double ds[], long n) { return ds[0]; }
     },
     var() {
-<<<<<<< HEAD
-      @Override void atomic_op ( double[][] dss, int agnum, int gnum, double d ) { aadd(dss[agnum],gnum,d); aadd(dss[agnum+1],gnum,d*d); }
-      @Override double postPass( double[][] dss, int agnum, int gnum, int naggcols, long n ) {
-        double sum=dss[agnum][gnum], ssq=dss[agnum+1][gnum];
-        return (ssq - sum*sum/n)/(n-1); }
-      @Override int ncols(int maxx) { return 2; } 
-    },
-    sd() {
-      @Override void atomic_op ( double[][] dss, int agnum, int gnum, double d ) { aadd(dss[agnum],gnum,d); aadd(dss[agnum+1],gnum,d*d); }
-      @Override double postPass( double[][] dss, int agnum, int gnum, int naggcols, long n ) {
-        double sum=dss[agnum][gnum], ssq=dss[agnum+1][gnum];
-        return Math.sqrt((ssq - sum*sum/n)/(n-1)); }
-      @Override int ncols(int maxx) { return 2; } 
-=======
       @Override void op( double[] d0s, double d1 ) { d0s[0]+=d1*d1; d0s[1]+=d1; }
       @Override void atomic_op( double[] d0s, double[] d1s ) { ArrayUtils.add(d0s,d1s); }
       @Override double postPass( double ds[], long n) { return (ds[0] - ds[1]*ds[1]/n)/(n-1); }
@@ -78,294 +62,149 @@
       @Override void atomic_op( double[] d0s, double[] d1s ) { ArrayUtils.add(d0s,d1s); }
       @Override double postPass( double ds[], long n) { return Math.sqrt((ds[0] - ds[1]*ds[1]/n)/(n-1)); }
       @Override double[] initVal(int ignored) { return new double[2]; /* 0 -> sum_squares; 1 -> sum*/}
->>>>>>> cc34b88f
     },
     min() { 
-      @Override void atomic_op ( double[][] dss, int agnum, int gnum, double d ) { AtomicUtils.DoubleArray.min(dss[agnum],gnum,d); }
-      @Override double initVal() { return Double.MAX_VALUE; }
+      @Override void op( double[] d0s, double d1 ) { d0s[0]= Math.min(d0s[0],d1); }
+      @Override void atomic_op( double[] d0s, double[] d1s ) { op(d0s,d1s[0]); }
+      @Override double postPass( double ds[], long n ) { return ds[0]; }
+      @Override double[] initVal(int maxx) { return new double[]{ Double.MAX_VALUE}; }
     },
     max() { 
-      @Override void atomic_op ( double[][] dss, int agnum, int gnum, double d ) { AtomicUtils.DoubleArray.max(dss[agnum],gnum,d); }
-      @Override double initVal() { return -Double.MAX_VALUE; }
+      @Override void op( double[] d0s, double d1 ) { d0s[0]= Math.max(d0s[0],d1); }
+      @Override void atomic_op( double[] d0s, double[] d1s ) { op(d0s,d1s[0]); }
+      @Override double postPass( double ds[], long n ) { return ds[0]; }
+      @Override double[] initVal(int maxx) { return new double[]{-Double.MAX_VALUE}; }
     },
     mode() { 
-      @Override void atomic_op( double[][] dss, int agnum, int gnum, double d ) { aadd(dss[agnum+(int)d],gnum,1); }
-      @Override double postPass( double[][] dss, int agnum, int gnum, int naggcols, long n ) { 
-        int idx=agnum;
-        for( int i=agnum; i<agnum+naggcols; i++ )
-          if( dss[i][gnum] > dss[idx][gnum] )
-            idx = i;
-        return idx-agnum;
-      }
-      @Override int ncols(int maxx) { return maxx; } 
+      @Override void op( double[] d0s, double d1 ) { d0s[(int)d1]++; }
+      @Override void atomic_op( double[] d0s, double[] d1s ) { ArrayUtils.add(d0s,d1s); }
+      @Override double postPass( double ds[], long n ) { return ArrayUtils.maxIndex(ds); }
+      @Override double[] initVal(int maxx) { return new double[maxx]; }
     },
     ;
-    abstract void atomic_op( double[][] dss, int agnum, int gnum, double d );
-    // Default postPass is just return the 1 aggregate
-    double postPass( double[][] dss, int agnum, int gnum, int naggcols, long n ) { return dss[agnum][gnum]; }
-    // Default columns is 1
-    int ncols(int maxx) { return 1; } 
-    // Default initial value is 0
-    double initVal() { return 0; } // zero fill all cols by default
-    void aadd( double[] ds, int x, double d ) { AtomicUtils.DoubleArray.add(ds,x,d); }
-  }
-
-  @Override int nargs() { return -1; } // (GB data [group-by-cols] {fcn col "na"}...)
-  @Override public String[] args() { return new String[]{"..."}; }
+    abstract void op( double[] d0, double d1 );
+    abstract void atomic_op( double[] d0, double[] d1 );
+    abstract double postPass( double ds[], long n );
+    double[] initVal(int maxx) { return new double[]{0}; }
+  }
+
+  @Override int nargs() { return -1; } // (GB data [group-by-cols] [order-by-cols] {fcn col "na"}...)
+  @Override
+  public String[] args() { return new String[]{"..."}; }
   @Override public String str() { return "GB"; }
-
   @Override Val apply( Env env, Env.StackHelp stk, AST asts[] ) {
-    // Get and check the basic arguments
     Frame fr = stk.track(asts[1].exec(env)).getFrame();
-    final int ncols = fr.numCols();
-
-    ASTNumList groupby = check(fr, asts[2]);
-    final Frame fr_keys = gbFrame(fr,groupby.expand4()); // Frame of just the group-by keys
-    final int ngbCols = fr_keys.numCols(); 
-
-    // Count of aggregates; knock off the first 3 ASTs (GB data [group-by] ...),
-    // then count by triples.  Error check aggregate selections
-    int naggs = (asts.length-3)/3;
+    int ncols = fr.numCols();
+
+    ASTNumList groupby = check(ncols, asts[2]);
+    int[] gbCols = groupby.expand4();
+
+    ASTNumList orderby = check(ncols, asts[3]);
+    final int[] ordCols = orderby.expand4();
+
+    // Count of aggregates; knock off the first 4 ASTs (GB data [group-by] [order-by]...),
+    // then count by triples.
+    int naggs = (asts.length-4)/3;
     final AGG[] aggs = new AGG[naggs];
-    int naggcols = 0;
-    for( int idx = 3; idx < asts.length; idx += 3 ) {
+    for( int idx = 4; idx < asts.length; idx += 3 ) {
       Val v = asts[idx].exec(env);
       String fn = v instanceof ValFun ? v.getFun().str() : v.getStr();
       FCN fcn = FCN.valueOf(fn);
-      ASTNumList col = check(fr,asts[idx+1]);
+      ASTNumList col = check(ncols,asts[idx+1]);
       if( col.cnt() != 1 ) throw new IllegalArgumentException("Group-By functions take only a single column");
       int agg_col = (int)col.min(); // Aggregate column
       if( fcn==FCN.mode && !fr.vec(agg_col).isCategorical() )
         throw new IllegalArgumentException("Mode only allowed on categorical columns");
       NAHandling na = NAHandling.valueOf(asts[idx+2].exec(env).getStr().toUpperCase());
-      AGG agg = aggs[(idx-3)/3] = new AGG(fcn,agg_col,na, (int)fr.vec(agg_col).max()+1, naggcols);
-      naggcols += agg.ncols();
-    }
-
-    // ---
-    // Find the groups, either by hashing, or by sorting
-    IcedHashMap<GKX,String> gs = findGroups(fr_keys);
-    long grs[][] = (gs == null || _testing_force_sorted ) ? sortingGroup(fr_keys) : null;
-
-    // ---
-    // Shared between methods, allocate memory for aggregates and initialize
-    long nlgrps = grs == null ? gs.size() : ArrayUtils.maxValue(grs[0]);
-    if( nlgrps > Integer.MAX_VALUE ) throw H2O.unimpl(); // more than 2b groups?
-    int ngrps = (int)nlgrps;
-
-    // Data Layout: 2-d array of doubles; Groups going down, and Aggregates
-    // going across.  Each AGG needs 1 (most), 2 (var, sdev), or N (mode)
-    // columns to hold the aggregations.
-    double[/*agg col*/][/*group num*/] dss = new double[naggcols][ngrps];
-    for( int a=0; a<naggs; a++ ) {
-      double d = aggs[a]._fcn.initVal();
-      if( d != 0 ) Arrays.fill(dss[aggs[a]._aggcol],d);
-    }
-    long[/*agg col*/][/*groupnum*/] nrows = new long[naggs][ngrps];
-
-    // ---
-    // Compute the aggregates into dss.
-    // For hashing, sort the groups before numbering them.
-    // For the sorting group-by, groups are already sorted and numbered
-    GK0[] gkxs0;
-    if( grs == null ) {
-      gkxs0 = sortGroups(gs);
-      HashingCompute hc = new HashingCompute(gs,aggs,ngbCols,dss, nrows).doAll(new Frame(fr_keys).add(fr));
-      dss = hc._dss;
-      nrows = hc._nrows;
-    } else {
-      throw H2O.unimpl();
-    }
-    final GK0[] gkxs=gkxs0;
-
-    // ---
-    // Build the output!  Run the postPass on the grouped summaries, then stuff into a Frame
+      aggs[(idx-4)/3] = new AGG(fcn,agg_col,na, (int)fr.vec(agg_col).max()+1);
+    }
+
+    // do the group by work now
+    IcedHashMap<G,String> gss = doGroups(fr,gbCols,aggs);
+    final G[] grps = gss.keySet().toArray(new G[gss.size()]);
+
+    // apply an ORDER by here...
+    if( ordCols.length > 0 )
+      Arrays.sort(grps,new java.util.Comparator<G>() {
+          // Compare 2 groups.  Iterate down _gs, stop when _gs[i] > that._gs[i],
+          // or _gs[i] < that._gs[i].  Order by various columns specified by
+          // _orderByCols.  NaN is treated as least
+          @Override public int compare( G g1, G g2 ) {
+            for( int i : ordCols ) {
+              if(  Double.isNaN(g1._gs[i]) && !Double.isNaN(g2._gs[i]) ) return -1;
+              if( !Double.isNaN(g1._gs[i]) &&  Double.isNaN(g2._gs[i]) ) return  1;
+              if( g1._gs[i] != g2._gs[i] ) return g1._gs[i] < g2._gs[i] ? -1 : 1;
+            }
+            return 0;
+          }
+          // I do not believe sort() calls equals() at this time, so no need to implement
+          @Override public boolean equals( Object o ) { throw H2O.unimpl(); }
+        });
+
+    // Build the output!
     String[] fcnames = new String[aggs.length];
     for( int i=0; i<aggs.length; i++ )
       fcnames[i] = aggs[i]._fcn.toString()+"_"+fr.name(aggs[i]._col);
-    final double[][] fdss = dss;
-    final long[][] fnrows = nrows;
+
     MRTask mrfill = new MRTask() {
       @Override public void map(Chunk[] c, NewChunk[] ncs) {
-        final int start = (int)c[0].start();
-        final int len = c[0]._len;
-        for( int i=0; i<len; i++ ) {
-          int gnum = i+start;
-          GK0 gk0 = gkxs[gnum]; // One Group per row
-          gk0.setkey(ncs);      // The Group Key in the first cols
+        int start=(int)c[0].start();
+        for( int i=0;i<c[0]._len;++i) {
+          G g = grps[i+start];  // One Group per row
+          int j;
+          for( j=0; j<g._gs.length; j++ ) // The Group Key, as a row
+            ncs[j].addNum(g._gs[j]);
           for( int a=0; a<aggs.length; a++ )
-            ncs[a+ngbCols].addNum(aggs[a].postPass(fdss, gnum, fnrows[a][gnum]));
+            ncs[j++].addNum(aggs[a]._fcn.postPass(g._dss[a],g._ns[a]));
         }
       }
       };
 
-    Frame f = buildOutput(fr_keys, naggs, fr, fcnames, ngrps, mrfill);
+    Frame f = buildOutput(gbCols, naggs, fr, fcnames, grps.length, mrfill);
     return new ValFrame(f);
   }
 
   // Argument check helper
-  static ASTNumList check( Frame dst, AST ast ) { return new ASTNumList(ast.columns(dst.names())); }
-
-  // Build a Frame of just the Key columns, usually just 1 column
-  static Frame gbFrame( Frame fr, int[] gbCols ) {
-    Vec[] vecs = fr.vecs();
-    Frame fr_keys = new Frame();
-    for( int col : gbCols ) fr_keys.add(fr._names[col],vecs[col]);
-    return fr_keys;
-  }
-
-  // --------------------------------------------------------------------------
+  static ASTNumList check( long dstX, AST ast ) {
+    // Sanity check vs dst.  To simplify logic, jam the 1 col/row case in as a ASTNumList
+    ASTNumList dim;
+    if( ast instanceof ASTNumList  ) dim = (ASTNumList)ast;
+    else if( ast instanceof ASTNum ) dim = new ASTNumList(((ASTNum)ast)._v.getNum());
+    else throw new IllegalArgumentException("Requires a number-list, but found a "+ast.getClass());
+    if( dim.isEmpty() ) return dim; // Allow empty
+    if( !(0 <= dim.min() && dim.max()-1 <  dstX) &&
+        !(1 == dim.cnt() && dim.max()-1 == dstX) ) // Special case of append
+      throw new IllegalArgumentException("Selection must be an integer from 0 to "+dstX);
+    return dim;
+  }
+
   // Do all the grouping work.  Find groups in frame 'fr', grouped according to
   // the selected 'gbCols' columns, and for each group compute aggregrate
   // results using 'aggs'.  Return an array of groups, with the aggregate results.
-  static IcedHashMap<GKX,String> findGroups(Frame fr_keys) {
+  static IcedHashMap<G,String> doGroups(Frame fr, int[] gbCols, AGG[] aggs) {
     // do the group by work now
     long start = System.currentTimeMillis();
-    HashingGroup p1 = new HashingGroup(GKX.init(fr_keys.numCols())).doAll(fr_keys);
-    if( p1._kill._killed ) {
-      Log.info("FindGroups aborted after " + (System.currentTimeMillis() - start)/1000. + " (s) due to size, switching to sorting GroupBy");
-      return null;
-    }
-    Log.info("FindGroups done in " + (System.currentTimeMillis() - start)/1000. + " (s)");
-    return p1._gs;
-  }
-
-  // Sort the groups from the hash table, and uniquely number them
-  static GK0[] sortGroups(IcedHashMap<GKX,String> gs) {
-    GK0[] gkxs = gs.keySet().toArray(new GK0[gs.size()]);
-    // Sort the groups by group key, when treated as a double.
-    Arrays.sort(gkxs,new java.util.Comparator<GK0>() {
-        @Override public int compare( GK0 g1, GK0 g2 ) { return g1.compare(g2); }
-        // I do not believe sort() calls equals() at this time, so no need to implement
-        @Override public boolean equals( Object o ) { throw H2O.unimpl(); }
-      });
-    
-    // Set group number
-    for( int gnum=0; gnum < gkxs.length; gnum++ )
-      gkxs[gnum]._gnum = gnum;
-    return gkxs;
-  }
-
-  // Find the Groups via hash table.  Blow out if the count of groups exceeds a
-  // reasonable size for a hash table (perhaps 1M unique groups or so), and
-  // switch to a sorting groupby.
-  private static class Kill extends Iced { volatile boolean _killed; }
-
-  static class HashingGroup extends MRTask<HashingGroup> {
-    final Kill _kill;           // Shared per-node, checks for size blowout
-    final IcedHashMap<GKX,String> _gs; // Shared per-node, common, racy
-    final GKX _gTemplate;
-    
-    HashingGroup(GKX gTemplate) { _kill = new Kill(); _gs = new IcedHashMap<>(); _gTemplate = gTemplate; }
-    @Override public void map(Chunk[] cs) {
-      if( _kill._killed ) return; // Abort if MRTask already dead for size blowout
-      IcedHashMap<GKX,String> gs = _gs;
-      GKX gWork = _gTemplate.clone();
-      final int rlen = cs[0]._len;
-      for( int row=0; row<rlen; row++ ) {
-        // Find the Group being worked on
-        gWork.fill(cs,row,0); // Fill the worker Group for the hashtable lookup
-        if( gs.putIfAbsent(gWork,"")==null ) // Insert if not absent
-          gWork=_gTemplate.clone();          // need entirely new G
-      }
-      if( _gs.size() > MAX_HASH_SIZE ) _kill._killed = true;
-    }
-    @Override public void reduce( HashingGroup hg ) {
-      if( _gs == hg._gs ) return;
-      if( hg._kill._killed ) _kill._killed = true;
-      if( _kill._killed ) return;
-      // Need to merge hash tables here
-      throw H2O.unimpl();
-    }
-  }
-
-  static class HashingCompute extends MRTask<HashingCompute> {
-    final IcedHashMap<GKX,String> _gs;
-    final int _gbCols;          // Number of prefix columns holding the group key
-    final AGG[] _aggs;          // Aggregates
-    final double[][] _dss;      // Aggregate results, shared per-node
-    final long[][] _nrows;      // Aggregate row counts, shared per-node
-    HashingCompute( IcedHashMap<GKX,String> gs, AGG[] aggs, int gbCols, double[][] dss, long[][] nrows ) { 
-      _gs = gs; _aggs = aggs; _gbCols = gbCols; _dss = dss; _nrows = nrows; }
-    @Override public void map( Chunk cs[] ) {
-      GKX g = GKX.init(_gbCols);
-      final int len = cs[0]._len;
-      for( int row=0; row<len; row++ ) {
-        int gnum = _gs.getk(g.fill(cs,row,0))._gnum;
-        for( int i=0; i<_aggs.length; i++ ) { // Accumulate aggregate reductions
-          AGG A = _aggs[i];
-          double d = cs[A._col+_gbCols].atd(row);
-          if( !Double.isNaN(d) || A._na==NAHandling.ALL ) {
-            AtomicUtils.LongArray.incr(_nrows[i],gnum);
-            A.atomic_op(_dss,gnum,d);
-          }
-        }
-      }
-    }
-    @Override public void reduce(HashingCompute hc) {
-      if( _dss == hc._dss ) return; // Node-local shared
-      throw H2O.unimpl();
-    }
-  }
-
-
-  // --------------------------------------------------------------------------
-  /** Use a sorting groupby, probably because the hash table size exceeded
-   *  MAX_HASH_SIZE; i.e. the number of unique keys in the GBTask.
-   */
-  public static boolean _testing_force_sorted;
-  private long[][] sortingGroup(Frame fr_key) {
-
-    // Sort rows by Group.  Returns group-number per-row
-    final long[][] rowss = new ASTGroupSorted().sort(fr_key);
-    if( rowss.length != 1 ) throw H2O.unimpl(); // more than 2b rows?
-    return rowss;
-    //long ngrps = ArrayUtils.maxValue(rowss[0])+1;
-    //if( ngrps > Integer.MAX_VALUE ) throw H2O.unimpl(); // more than 2b groups?
-    //
-    //final G[] gs = new G[(int)ngrps];
-    //for( int i=0; i<ngrps; i++ ) gs[i] = new G(gbCols.length,aggs);
-    //
-    //// Now apply the aggregates using the group numbers.
-    //new MRTask() {
-    //  @Override public void map( Chunk[] cs ) {
-    //    long start = cs[0].start();
-    //    if( (int)start != start ) throw H2O.unimpl(); // wrapping math for >2b groups
-    //    final int istart = (int)start;
-    //    final long[] rows = rowss[0]; // wrapping math for >2b groups
-    //    final int len = cs[0]._len;
-    //    
-    //    for( int row=0; row<len; row++ ) { // For all rows in Chunk
-    //      final G g = gs[(int)rows[istart+row]];
-    //      for( int a=0; a<aggs.length; a++ ) { // Accumulate aggregate reductions
-    //        // since dss & ns are shared across all map calls, must be atomic
-    //        // here, in the bad place
-    //        //aggs[a].op(g._dss,g._ns,a, cs[aggs[a]._col].atd(row));
-    //        //aggs[i].atomic_op(g._dss,g._ns,i, cs[aggs[i]._col].atd(row));
-    //      }
-    //    }
-    //  }
-    //  @Override public void reduce( MRTask t ) {
-    //    throw H2O.unimpl();
-    //  }
-    //}.doAll(fr);
-    //
-    //return gs;
-  }
-  
-  // --------------------------------------------------------------------------
+    GBTask p1 = new GBTask(gbCols, aggs).doAll(fr);
+    Log.info("Group By Task done in " + (System.currentTimeMillis() - start)/1000. + " (s)");
+    return p1._gss;
+  }
+
   // Utility for ASTDdply; return a single aggregate for counting rows-per-group
-  //static AGG[] aggNRows() { return new AGG[]{new AGG(FCN.nrow,0,NAHandling.ALL,0)};  }
+  static AGG[] aggNRows() { return new AGG[]{new AGG(FCN.nrow,0,NAHandling.IGNORE,0)};  }
 
   // Build output frame from the multi-column results
-  static Frame buildOutput(Frame fr_keys, int noutCols, Frame fr, String[] fcnames, int ngrps, MRTask mrfill) {
+  static Frame buildOutput(int[] gbCols, int noutCols, Frame fr, String[] fcnames, int ngrps, MRTask mrfill) {
     // Build the output!
     // the names of columns
-    final int nCols = fr_keys.numCols()+noutCols;
-    String[]     names = Arrays.copyOf(fr_keys.  names(),nCols);
-    String[][] domains = Arrays.copyOf(fr_keys.domains(),nCols);
+    final int nCols = gbCols.length+noutCols;
+    String[] names = new String[nCols];
+    String[][] domains = new String[nCols][];
+    for( int i=0;i<gbCols.length; i++ ) {
+      names  [i] = fr.name     (gbCols[i]);
+      domains[i] = fr.domains()[gbCols[i]];
+    }
     for( int i=0; i<fcnames.length; i++ )
-      names[i+fr_keys.numCols()] = fcnames[i];
+      names[i+gbCols.length] = fcnames[i];
     Vec v = Vec.makeZero(ngrps); // dummy layout vec
 
     // Convert the output arrays into a Frame, also doing the post-pass work
@@ -374,155 +213,112 @@
     return f;
   }
 
-  // --------------------------------------------------------------------------
+
+
   // Description of a single aggregate, including the reduction function, the
   // column and specified NA handling
   static class AGG extends Iced {
-    final FCN _fcn;             // Function to do
-    final int _col;             // Column to apply function on
-    final NAHandling _na;       // NA handling for this aggregate
-    final int _maxx;            // Largest integer this column, used for mode
-    final int _aggcol;          // Start column to hold agg results (runs for FCN.ncols)
-    AGG( FCN fcn, int col, NAHandling na, int maxx, int aggcol ) { _fcn = fcn; _col = col; _na = na; _maxx = maxx; _aggcol = aggcol; }
-    void atomic_op( double[][] dss, int gnum, double d ) { _fcn.atomic_op(dss,_aggcol,gnum,d); }
-    double postPass( double[][] dss, int gnum, long n ) { return _fcn.postPass(dss,_aggcol,gnum,ncols(),n); }
-    int ncols() { return _fcn.ncols(_maxx); }
+    final FCN _fcn;
+    final int _col;
+    final NAHandling _na;
+    final int _maxx;            // Largest integer this column
+    AGG( FCN fcn, int col, NAHandling na, int maxx ) { _fcn = fcn; _col = col; _na = na; _maxx = maxx; }
+    // Update the array pair {ds[i],ns[i]} with d1.
+    // ds is the reduction array
+    // ns is the element count
+    void op( double[][] d0ss, long[] n0s, int i, double d1 ) {
+      // Normal number or ALL   : call op()
+      if( !Double.isNaN(d1) || _na==NAHandling.ALL    ) _fcn.op(d0ss[i],d1);
+      // Normal number or IGNORE: bump count; RM: do not bump count
+      if( !Double.isNaN(d1) || _na==NAHandling.IGNORE ) n0s[i]++; 
+    }
+    // Atomically update the array pair {dss[i],ns[i]} with the pair {d1,n1}.
+    // Same as op() above, but called racily and updates atomically.
+    void atomic_op( double[][] d0ss, long[] n0s, int i, double[] d1s, long n1 ) {
+      synchronized(d0ss[i]) { 
+        _fcn.atomic_op(d0ss[i],d1s); 
+        n0s[i] += n1;
+      }
+    }
+    double[] initVal() { return _fcn.initVal(_maxx); }
+  }
+
+  // --------------------------------------------------------------------------
+  // Main worker MRTask.  Makes 1 pass over the data, and accumulates both all
+  // groups and all aggregates
+  static class GBTask extends MRTask<GBTask> {
+    final IcedHashMap<G,String> _gss; // Shared per-node, common, racy
+    private final int[] _gbCols; // Columns used to define group
+    private final AGG[] _aggs;   // Aggregate descriptions
+    GBTask(int[] gbCols, AGG[] aggs) { _gbCols=gbCols; _aggs=aggs; _gss = new IcedHashMap<>(); }
+    @Override public void map(Chunk[] cs) {
+      // Groups found in this Chunk
+      IcedHashMap<G,String> gs = new IcedHashMap<>();
+      G gWork = new G(_gbCols.length,_aggs); // Working Group
+      G gOld;                   // Existing Group to be filled in
+      for( int row=0; row<cs[0]._len; row++ ) {
+        // Find the Group being worked on
+        gWork.fill(row,cs,_gbCols);            // Fill the worker Group for the hashtable lookup
+        if( gs.putIfAbsent(gWork,"")==null ) { // Insert if not absent (note: no race, no need for atomic)
+          gOld=gWork;                          // Inserted 'gWork' into table
+          gWork=new G(_gbCols.length,_aggs);   // need entirely new G
+        } else gOld=gs.getk(gWork);            // Else get existing group
+
+        for( int i=0; i<_aggs.length; i++ ) // Accumulate aggregate reductions
+          _aggs[i].op(gOld._dss,gOld._ns,i, cs[_aggs[i]._col].atd(row));
+      }
+      // This is a racy update into the node-local shared table of groups
+      reduce(gs);               // Atomically merge Group stats
+    }
+    // Racy update on a subtle path: reduction is always single-threaded, but
+    // the shared global hashtable being reduced into is ALSO being written by
+    // parallel map calls.
+    @Override public void reduce(GBTask t) { if( _gss != t._gss ) reduce(t._gss); }
+    // Non-blocking race-safe update of the shared per-node groups hashtable
+    private void reduce( IcedHashMap<G,String> r ) {
+      for( G rg : r.keySet() )
+        if( _gss.putIfAbsent(rg,"")!=null ) {
+          G lg = _gss.getk(rg);
+          for( int i=0; i<_aggs.length; i++ )
+            _aggs[i].atomic_op(lg._dss,lg._ns,i, rg._dss[i], rg._ns[i]); // Need to atomically merge groups here
+        }
+    }
   }
 
   // Groups!  Contains a Group Key - an array of doubles (often just 1 entry
-  // long) that defines the Group.
-  static class GKX extends Iced<GKX> { 
-    int _hash; 
-    int _gnum;                  // Group number, filled in later
-    @Override public int hashCode() { return _hash; }
-    GKX fill( Chunk[] cs, int row, double hash ) {
-      long h = Double.doubleToRawLongBits(hash);
+  // long) that defines the Group.  Also contains an array of doubles for the
+  // aggregate results, one per aggregate.
+  static class G extends Iced {
+    final double _gs[];  // Group Key: Array is final; contents change with the "fill"
+    int _hash;           // Hash is not final; changes with the "fill"
+
+    final double _dss[][];      // Aggregates: usually sum or sum*2
+    final long   _ns[];         // row counts per aggregate, varies by NA handling and column
+
+    G( int ncols, AGG[] aggs ) { 
+      _gs = new double[ncols]; 
+      int len = aggs==null ? 0 : aggs.length;
+      _dss= new double[len][];
+      _ns = new long  [len]; 
+      for( int i=0; i<len; i++ ) _dss[i] = aggs[i].initVal();
+    }
+    G fill(int row, Chunk chks[], int cols[]) {
+      for( int c=0; c<cols.length; c++ ) // For all selection cols
+        _gs[c] = chks[cols[c]].atd(row); // Load into working array
+      _hash = hash();
+      return this;
+    }
+    private int hash() {
+      long h=0;                 // hash is sum of field bits
+      for( double d : _gs ) h += Double.doubleToRawLongBits(d);
       // Doubles are lousy hashes; mix up the bits some
       h ^= (h>>>20) ^ (h>>>12);
       h ^= (h>>> 7) ^ (h>>> 4);
-      _hash = (int)(h^(h>>32));
-      return this;
-    }
-    void setkey( NewChunk[] ncs ) { }
-    int compare( GK0 gk0 ) { return 0; }
-    @Override public boolean equals( Object o ) { return o instanceof GKX; }
-    boolean equals2( GKX gkx  ) { return true; }
-    static GKX init( int ncols ) { return new GKX[]{new GKX(),new GK0(),new GK1(),new GK2()}[ncols]; }
-  }
-  static class GK0 extends GKX { 
-    double _d0; 
-    @Override GKX fill( Chunk[] cs, int row, double hash ) { _d0 = cs[0].atd(row); return super.fill(cs,row,hash+_d0); }
-    @Override void setkey( NewChunk[] ncs ) { ncs[0].addNum(_d0); }
-    @Override public boolean equals( Object o ) { return o instanceof GK0 && equals2(((GK0)o)); }
-    @Override int compare( GK0 gk0 ) { return Double.compare(_d0,gk0._d0); }
-    boolean equals2( GK0 gk0  ) { return _d0==gk0._d0 && super.equals2(gk0); }
-  }
-  static class GK1 extends GK0 { 
-    double _d1; 
-    @Override GKX fill( Chunk[] cs, int row, double hash ) { _d1 = cs[1].atd(row); return super.fill(cs,row,hash+_d1); }
-    @Override void setkey( NewChunk[] ncs ) { ncs[1].addNum(_d1); super.setkey(ncs); }
-    @Override public boolean equals( Object o ) { return o instanceof GK1 && equals2(((GK1)o)); }
-    @Override int compare( GK0 gk1 ) { int x = super.compare(gk1); return x==0 ? Double.compare(_d1,((GK1)gk1)._d1) : x; }
-    boolean equals2( GK1 gk1  ) { return _d1==gk1._d1 && super.equals2(gk1); }
-  }
-  static class GK2 extends GK1 { 
-    double _d2; 
-    @Override GKX fill( Chunk[] cs, int row, double hash ) { _d2 = cs[2].atd(row); return super.fill(cs,row,hash+_d2); }
-    @Override void setkey( NewChunk[] ncs ) { ncs[2].addNum(_d2); super.setkey(ncs); }
-    @Override public boolean equals( Object o ) { return o instanceof GK2 && equals2(((GK2)o)); }
-    @Override int compare( GK0 gk2 ) { int x = super.compare(gk2); return x==0 ? Double.compare(_d0,((GK2)gk2)._d2) : x; }
-    boolean equals2( GK2 gk2  ) { return _d2==gk2._d2 && super.equals2(gk2); }
-  }
-
-
-
-
-//  static class GBTask extends MRTask<GBTask> {
-//    final Kill _kill;                 // Shared per-node, checks for size blowout
-//    final IcedHashMap<G,String> _gss; // Shared per-node, common, racy
-//    private final int[] _gbCols; // Columns used to define group
-//    private final AGG[] _aggs;   // Aggregate descriptions
-//    GBTask(int[] gbCols, AGG[] aggs) { _kill = new Kill(); _gss = new IcedHashMap<>(); _gbCols=gbCols; _aggs=aggs; }
-//    @Override public void map(Chunk[] cs) {
-//      if( _kill._killed ) return; // Abort if MRTask already dead for size blowout
-//      // Groups found in this Chunk
-//      IcedHashMap<G,String> gs = new IcedHashMap<>();
-//      G gWork = new G(_gbCols.length,_aggs); // Working Group
-//      G gOld;                   // Existing Group to be filled in
-//      for( int row=0; row<cs[0]._len; row++ ) {
-//        // Find the Group being worked on
-//        gWork.fill(row,cs,_gbCols);            // Fill the worker Group for the hashtable lookup
-//        if( gs.putIfAbsent(gWork,"")==null ) { // Insert if not absent (note: no race, no need for atomic)
-//          gOld=gWork;                          // Inserted 'gWork' into table
-//          gWork=new G(_gbCols.length,_aggs);   // need entirely new G
-//        } else gOld=gs.getk(gWork);            // Else get existing group
-//
-//        for( int i=0; i<_aggs.length; i++ ) // Accumulate aggregate reductions
-//          _aggs[i].op(gOld._dss,gOld._ns,i, cs[_aggs[i]._col].atd(row));
-//      }
-//      // This is a racy update into the node-local shared table of groups
-//      reduce(gs);               // Atomically merge Group stats
-//    }
-//    // Racy update on a subtle path: reduction is always single-threaded, but
-//    // the shared global hashtable being reduced into is ALSO being written by
-//    // parallel map calls.
-//    @Override public void reduce(GBTask t) {
-//      if( t._kill._killed && !_kill._killed ) { _kill._killed = true; _gss.clear(); }
-//      if( _kill._killed ) return;
-//      if( _gss != t._gss ) reduce(t._gss);
-//    }
-//    // Non-blocking race-safe update of the shared per-node groups hashtable
-//    private void reduce( IcedHashMap<G,String> r ) {
-//      // Abort if dead for size blowout
-//      if( r.size() > ASTMerge.MAX_HASH_SIZE ) { _kill._killed = true; _gss.clear(); return; }
-//      for( G rg : r.keySet() ) {
-//        if( _gss.putIfAbsent(rg,"")!=null ) {
-//          G lg = _gss.getk(rg);
-//          for( int i=0; i<_aggs.length; i++ )
-//            _aggs[i].atomic_op(lg._dss,lg._ns,i, rg._dss[i], rg._ns[i]); // Need to atomically merge groups here
-//        } else {
-//          if( _gss.size() > ASTMerge.MAX_HASH_SIZE ) { _kill._killed = true; _gss.clear(); }
-//          if( _kill._killed ) return;
-//        }
-//      }
-//    }
-//  }
-//
-//  // Groups!  Contains a Group Key - an array of doubles (often just 1 entry
-//  // long) that defines the Group.  Also contains an array of doubles for the
-//  // aggregate results, one per aggregate.
-//  static class G extends Iced {
-//    double _gs[];  // Group Key: Array is final; contents change with the "fill"
-//    int _hash;           // Hash is not final; changes with the "fill"
-//
-//    final double _dss[][];      // Aggregates: usually sum or sum*2
-//    final long   _ns[];         // row counts per aggregate, varies by NA handling and column
-//
-//    G( int ncols, AGG[] aggs ) { 
-//      _gs = new double[ncols]; 
-//      int len = aggs==null ? 0 : aggs.length;
-//      _dss= new double[len][];
-//      _ns = new long  [len]; 
-//      for( int i=0; i<len; i++ ) _dss[i] = aggs[i].initVal();
-//    }
-//    G fill(int row, Chunk chks[], int cols[]) {
-//      for( int c=0; c<cols.length; c++ ) // For all selection cols
-//        _gs[c] = chks[cols[c]].atd(row); // Load into working array
-//      _hash = hash();
-//      return this;
-//    }
-//    private int hash() {
-//      long h=0;                 // hash is sum of field bits
-//      for( double d : _gs ) h += Double.doubleToRawLongBits(d);
-//      // Doubles are lousy hashes; mix up the bits some
-//      h ^= (h>>>20) ^ (h>>>12);
-//      h ^= (h>>> 7) ^ (h>>> 4);
-//      return (int)((h^(h>>32))&0x7FFFFFFF);
-//    }
-//    @Override public boolean equals( Object o ) {
-//      return o instanceof G && Arrays.equals(_gs, ((G) o)._gs); }
-//    @Override public int hashCode() { return _hash; }
-//    @Override public String toString() { return Arrays.toString(_gs); }
-//  }
-
+      return (int)((h^(h>>32))&0x7FFFFFFF);
+    }
+    @Override public boolean equals( Object o ) {
+      return o instanceof G && Arrays.equals(_gs, ((G) o)._gs); }
+    @Override public int hashCode() { return _hash; }
+    @Override public String toString() { return Arrays.toString(_gs); }
+  }
 }