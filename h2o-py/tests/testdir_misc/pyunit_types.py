--- conflicted
+++ resolved
@@ -17,20 +17,7 @@
   types2 = pros.types
 
   print types2
-<<<<<<< HEAD
-
-  df = h2o.H2OFrame(zip(*np.random.randn(100,4).tolist()), column_names=list("ABCD"), column_types=["Enum"]*4)
-  assert df.types == {"A": "enum", "C": "enum", "B": "enum", "D": "enum"}, "Expected {} for column types " \
-                      "but got {}".format({"A": "enum", "C": "enum", "B": "enum", "D": "enum"}, df.types)
-
-  df = h2o.H2OFrame(zip(*np.random.randn(100,4).tolist()))
-  assert df.types == {"C3": "real", "C2": "real", "C1": "real", "C4": "real"}, "Expected {}" \
-          " for column types but got {}".format({"C3": "real", "C2": "real", "C1": "real",
-                                                "C4": "real"}, df.types)
-
-=======
   assert types2==['int','enum','int','int','int','int','real','real','int']
->>>>>>> 09779bb7
 
 
 if __name__ == "__main__":
